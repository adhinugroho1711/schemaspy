--- conflicted
+++ resolved
@@ -4,9 +4,9 @@
 addons:
   sonarqube:
     token:
-      secure: SONAR_TOKEN
+      secure: $SONAR_TOKEN
     pull_request:
-      github_token: GITHUB_ACCESS_TOKEN
+      github_token: $GITHUB_TOKEN
 jdk:
   - oraclejdk8
 addons:
@@ -15,11 +15,7 @@
       - oracle-java8-installer
 script:
   - if [ $TRAVIS_PULL_REQUEST == "false" ]; then
-<<<<<<< HEAD
       mvn clean -e org.jacoco:jacoco-maven-plugin:prepare-agent package sonar:sonar -Dsonar.host.url=$SONAR_HOST_URL -Dsonar.login=$SONAR_TOKEN;
-=======
-      mvn clean org.jacoco:jacoco-maven-plugin:prepare-agent package sonar:sonar -Dsonar.host.url=https://sonarqube.com  -Dsonar.login=$SONAR_TOKEN;
->>>>>>> a3099815
     else
       mvn clean -e org.jacoco:jacoco-maven-plugin:prepare-agent package sonar:sonar -Dsonar.host.url=$SONAR_HOST_URL -Dsonar.login=$SONAR_TOKEN -Dsonar.github.oauth=$GITHUB_TOKEN -Dsonar.github.pullRequest=$TRAVIS_PULL_REQUEST -Dsonar.github.repository=$TRAVIS_REPO_SLUG -Dsonar.analysis.mode=preview;
     fi
