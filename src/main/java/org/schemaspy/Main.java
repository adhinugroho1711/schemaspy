--- conflicted
+++ resolved
@@ -71,15 +71,8 @@
         } catch (ProcessExecutionException badLaunch) {
             LOGGER.log(Level.WARNING, badLaunch.getMessage(), badLaunch);
         } catch (Exception exc) {
-<<<<<<< HEAD
-            logger.log(Level.SEVERE, exc.getMessage(), exc);
-        } finally {
-        	applicationContext.close();
-		}
-=======
             LOGGER.log(Level.SEVERE, exc.getMessage(), exc);
         }
->>>>>>> a695561a
 
         System.exit(rc);
     }
