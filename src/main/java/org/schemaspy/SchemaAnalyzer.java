/*
 * This file is a part of the SchemaSpy project (http://schemaspy.org).
 * Copyright (C) 2004, 2005, 2006, 2007, 2008, 2009, 2010, 2011 John Currier
 *
 * SchemaSpy is free software; you can redistribute it and/or
 * modify it under the terms of the GNU Lesser General Public
 * License as published by the Free Software Foundation; either
 * version 2.1 of the License, or (at your option) any later version.
 *
 * SchemaSpy is distributed in the hope that it will be useful,
 * but WITHOUT ANY WARRANTY; without even the implied warranty of
 * MERCHANTABILITY or FITNESS FOR A PARTICULAR PURPOSE.  See the GNU
 * Lesser General Public License for more details.
 *
 * You should have received a copy of the GNU Lesser General Public
 * License along with this library; if not, write to the Free Software
 * Foundation, Inc., 51 Franklin Street, Fifth Floor, Boston, MA  02110-1301  USA
 */
package org.schemaspy;

import java.io.File;
import java.io.FileFilter;
import java.io.IOException;
import java.net.URL;
import java.sql.DatabaseMetaData;
import java.sql.SQLException;
import java.util.ArrayList;
import java.util.Arrays;
import java.util.Collection;
import java.util.Collections;
import java.util.Iterator;
import java.util.List;
import java.util.Set;
import java.util.logging.ConsoleHandler;
import java.util.logging.Handler;
import java.util.logging.Level;
import java.util.logging.Logger;
import java.util.regex.Pattern;

import javax.xml.parsers.DocumentBuilder;
import javax.xml.parsers.DocumentBuilderFactory;
import javax.xml.parsers.ParserConfigurationException;
import javax.xml.transform.TransformerException;

import org.schemaspy.model.ConsoleProgressListener;
import org.schemaspy.model.Database;
import org.schemaspy.model.EmptySchemaException;
import org.schemaspy.model.ForeignKeyConstraint;
import org.schemaspy.model.ImpliedForeignKeyConstraint;
import org.schemaspy.model.InvalidConfigurationException;
import org.schemaspy.model.ProgressListener;
import org.schemaspy.model.Table;
import org.schemaspy.model.TableColumn;
import org.schemaspy.model.xml.SchemaMeta;
import org.schemaspy.service.DatabaseService;
import org.schemaspy.service.SqlService;
import org.schemaspy.util.*;

import org.apache.commons.io.FileUtils;
import org.apache.commons.io.filefilter.FileFilterUtils;
import org.apache.commons.io.filefilter.IOFileFilter;
import org.schemaspy.view.*;
import org.springframework.beans.factory.annotation.Autowired;
import org.w3c.dom.Document;
import org.w3c.dom.Element;

/**
 * @author John Currier
 */
public class SchemaAnalyzer {
    private final Logger logger = Logger.getLogger(getClass().getName());
    private boolean fineEnabled;

    @Autowired
    private SqlService sqlService;

    @Autowired
    private DatabaseService databaseService;

    public Database analyze(Config config) throws SQLException, IOException {
    	// don't render console-based detail unless we're generating HTML (those probably don't have a user watching)
    	// and not already logging fine details (to keep from obfuscating those)

    	// if -all(evaluteAll) or -schemas given then analyzeMultipleSchemas  
        List<String> schemas = config.getSchemas();
        if (schemas != null || config.isEvaluateAllEnabled()) {
        	return this.analyzeMultipleSchemas(config,schemas);
        }else{
            boolean render = config.isHtmlGenerationEnabled() && !fineEnabled;
            ProgressListener progressListener = new ConsoleProgressListener(render);
            return analyze(config, progressListener);
        }
    }

	public Database analyzeMultipleSchemas(Config config,List<String> schemas)throws SQLException, IOException {
        try {
        	String schemaSpec = config.getSchemaSpec();
	        
            Connection connection = this.getConnection(config);
            DatabaseMetaData meta = connection.getMetaData();
            //-all(evaluteAll) given then get list of the chemas
            if (schemas == null || config.isEvaluateAllEnabled()) {
            	if(schemaSpec==null)
            		schemaSpec=".*";
                System.out.println("Analyzing schemas that match regular expression '" + schemaSpec + "':");
                System.out.println("(use -schemaSpec on command line or in .properties to exclude other schemas)");
                schemas = getPopulatedSchemas(meta, schemaSpec, false);
                if (schemas.isEmpty())
                	schemas = getPopulatedSchemas(meta, schemaSpec, true);
                if (schemas.isEmpty())
                	schemas = Arrays.asList(new String[] {config.getUser()});
            }
        	
        	System.out.println("Analyzing schemas: "+schemas.toString());
        	
	        boolean render = config.isHtmlGenerationEnabled() && !fineEnabled;
	        String dbName = config.getDb();
	        File outputDir = config.getOutputDir();
	        // set flag which later on used for generation rootPathtoHome link.
	        config.setOneOfMultipleSchemas(true);
	        for (String schema : schemas) {
	        	// reset -all(evaluteAll) and -schemas parametter to avoid infinite loop! now we are analyzing single schema
	        	config.setSchemas(null);
	            config.setEvaluateAllEnabled(false);
	            if (dbName == null)
	            	config.setDb(schema);
	            else
	        		config.setSchema(schema);
	            config.setOutputDir(new File(outputDir, schema).toString());
	            
	            ProgressListener progressListener = new ConsoleProgressListener(render);
	            System.out.println("Analyzing " + schema);
	            System.out.flush();
				this.analyze(config,progressListener);
	        }
	        
            LineWriter index = new LineWriter(new File(outputDir, "index.html"), config.getCharset());
            HtmlMultipleSchemasIndexPage.getInstance().write(dbName, schemas, meta, index);
            index.close();
	        
	        return null;// change this 
        } catch (Config.MissingRequiredParameterException missingParam) {
            config.dumpUsage(missingParam.getMessage(), missingParam.isDbTypeSpecific());
            return null;
        }
    }

    public Database analyze(Config config, ProgressListener progressListener) throws SQLException, IOException {
        try {
            if (config.isHelpRequired()) {
                config.dumpUsage(null, false);
                return null;
            }

            if (config.isDbHelpRequired()) {
                config.dumpUsage(null, true);
                return null;
            }

            // set the log level for the root logger
            Logger.getLogger("").setLevel(config.getLogLevel());

            // clean-up console output a bit
            for (Handler handler : Logger.getLogger("").getHandlers()) {
                if (handler instanceof ConsoleHandler) {
                    ((ConsoleHandler)handler).setFormatter(new LogFormatter());
                    handler.setLevel(config.getLogLevel());
                }
            }

            fineEnabled = logger.isLoggable(Level.FINE);
            logger.info("Starting schema analysis");

            File outputDir = config.getOutputDir();
            if (!outputDir.isDirectory()) {
                if (!outputDir.mkdirs()) {
                    throw new IOException("Failed to create directory '" + outputDir + "'");
                }
            }

<<<<<<< HEAD
            if (config.getRemainingParameters().size() != 0) {
                StringBuilder msg = new StringBuilder("Unrecognized option(s):");
                for (String remnant : config.getRemainingParameters())
                    msg.append(" " + remnant);
                logger.warning(msg.toString());
            }

            Connection connection = getConnection(config);
            Properties properties = config.determineDbProperties(config.getDbType());
            ConnectionURLBuilder urlBuilder = new ConnectionURLBuilder(config, properties);
            DatabaseMetaData meta = connection.getMetaData();
=======
            List<String> schemas = config.getSchemas();
            if (schemas != null) {
                List<String> args = config.asList();

                // following params will be replaced by something appropriate
                args.remove("-schemas");
                args.remove("-schemata");

                String dbName = config.getDb();

                MultipleSchemaAnalyzer.getInstance().analyze(dbName, schemas, args, config);
                return null;
            }

>>>>>>> bf467708
            String dbName = config.getDb();
            String schema = config.getSchema();

            String catalog = config.getCatalog();

            DatabaseMetaData meta = sqlService.connect(config);

            logger.fine("supportsSchemasInTableDefinitions: " + meta.supportsSchemasInTableDefinitions());
            logger.fine("supportsCatalogsInTableDefinitions: " + meta.supportsCatalogsInTableDefinitions());

            if (schema == null && meta.supportsSchemasInTableDefinitions() &&
                    !config.isSchemaDisabled()) {
                schema = config.getUser();
                logger.fine("schema not specified for a database that requires one.  using user: '" + schema + "'");
                if (schema == null)
                    throw new InvalidConfigurationException("Either a schema ('-s') or a user ('-u') must be specified");
                config.setSchema(schema);
            }

            if (catalog == null && schema == null &&
                    meta.supportsCatalogsInTableDefinitions()) {
                catalog = dbName;
                logger.fine("catalog not specified for a database that requires one.  using dbName: '" + catalog + "'");
                config.setCatalog(catalog);
            }

            SchemaMeta schemaMeta = config.getMeta() == null ? null : new SchemaMeta(config.getMeta(), dbName, schema);
            if (config.isHtmlGenerationEnabled()) {
                new File(outputDir, "tables").mkdirs();
                new File(outputDir, "diagrams/summary").mkdirs();

                logger.info("Connected to " + meta.getDatabaseProductName() + " - " + meta.getDatabaseProductVersion());

                if (schemaMeta != null && schemaMeta.getFile() != null) {
                    logger.info("Using additional metadata from " + schemaMeta.getFile());
                }
            }

            //
            // create our representation of the database
            //
            Database db = new Database(config, meta, dbName, catalog, schema, schemaMeta, progressListener);
            databaseService.gatheringSchemaDetails(config, db, progressListener);

            long duration = progressListener.startedGraphingSummaries();

            schemaMeta = null; // done with it so let GC reclaim it

            LineWriter out;
            Collection<Table> tables = new ArrayList<Table>(db.getTables());
            tables.addAll(db.getViews());

            if (tables.isEmpty()) {
                dumpNoTablesMessage(schema, config.getUser(), meta, config.getTableInclusions() != null);
                if (!config.isOneOfMultipleSchemas()) // don't bail if we're doing the whole enchilada
                    throw new EmptySchemaException();
            }

            DocumentBuilderFactory factory = DocumentBuilderFactory.newInstance();
            DocumentBuilder builder;
			try {
				builder = factory.newDocumentBuilder();
			} catch (ParserConfigurationException exc) {
				throw new RuntimeException(exc);
			}

            Document document = builder.newDocument();
            Element rootNode = document.createElement("database");
            document.appendChild(rootNode);
            DOMUtil.appendAttribute(rootNode, "name", dbName);
            if (schema != null)
                DOMUtil.appendAttribute(rootNode, "schema", schema);
            DOMUtil.appendAttribute(rootNode, "type", db.getDatabaseProduct());

            if (config.isHtmlGenerationEnabled()) {
                generateHtmlDoc(config, progressListener, outputDir, db, duration, tables);
            }

            XmlTableFormatter.getInstance().appendTables(rootNode, tables);

            String xmlName = dbName;

            // some dbNames have path info in the name...strip it
            xmlName = new File(xmlName).getName();

            // some dbNames include jdbc driver details including :'s and @'s
            String[] unusables = xmlName.split("[:@]");
            xmlName = unusables[unusables.length - 1];

            if (schema != null)
                xmlName += '.' + schema;

            out = new LineWriter(new File(outputDir, xmlName + ".xml"), Config.DOT_CHARSET);
            document.getDocumentElement().normalize();
            try {
				DOMUtil.printDOM(document, out);
			} catch (TransformerException exc) {
				throw new IOException(exc);
			}
            out.close();

            // 'try' to make some memory available for the sorting process
            // (some people have run out of memory while RI sorting tables)
            builder = null;
            document = null;
            factory = null;
            meta = null;
            rootNode = null;

            List<ForeignKeyConstraint> recursiveConstraints = new ArrayList<ForeignKeyConstraint>();

            // create an orderer to be able to determine insertion and deletion ordering of tables
            TableOrderer orderer = new TableOrderer();

            // side effect is that the RI relationships get trashed
            // also populates the recursiveConstraints collection
            List<Table> orderedTables = orderer.getTablesOrderedByRI(db.getTables(), recursiveConstraints);

            out = new LineWriter(new File(outputDir, "insertionOrder.txt"), 16 * 1024, Config.DOT_CHARSET);
            TextFormatter.getInstance().write(orderedTables, false, out);
            out.close();

            out = new LineWriter(new File(outputDir, "deletionOrder.txt"), 16 * 1024, Config.DOT_CHARSET);
            Collections.reverse(orderedTables);
            TextFormatter.getInstance().write(orderedTables, false, out);
            out.close();

            duration = progressListener.finishedGatheringDetails();
            long overallDuration = progressListener.finished(tables, config);

            if (config.isHtmlGenerationEnabled()) {
                logger.info("Wrote table details in " + duration / 1000 + " seconds");

                if (logger.isLoggable(Level.INFO)) {
                    logger.info("Wrote relationship details of " + tables.size() + " tables/views to directory '" + config.getOutputDir() + "' in " + overallDuration / 1000 + " seconds.");
                    logger.info("View the results by opening " + new File(config.getOutputDir(), "index.html"));
                }
            }

            return db;
        } catch (Config.MissingRequiredParameterException missingParam) {
            config.dumpUsage(missingParam.getMessage(), missingParam.isDbTypeSpecific());
            return null;
        }
    }

    private void generateHtmlDoc(Config config, ProgressListener progressListener, File outputDir, Database db, long duration, Collection<Table> tables) throws IOException {
        LineWriter out;
        logger.info("Gathered schema details in " + duration / 1000 + " seconds");
        logger.info("Writing/graphing summary");

        prepareLayoutFiles(outputDir);

        progressListener.graphingSummaryProgressed();

        boolean showDetailedTables = tables.size() <= config.getMaxDetailedTables();
        final boolean includeImpliedConstraints = config.isImpliedConstraintsEnabled();

        // if evaluating a 'ruby on rails-based' database then connect the columns
        // based on RoR conventions
        // note that this is done before 'hasRealRelationships' gets evaluated so
        // we get a relationships ER diagram
        if (config.isRailsEnabled())
            DbAnalyzer.getRailsConstraints(db.getTablesByName());

        File summaryDir = new File(outputDir, "diagrams/summary");

        // generate the compact form of the relationships .dot file
        String dotBaseFilespec = "relationships";
        out = new LineWriter(new File(summaryDir, dotBaseFilespec + ".real.compact.dot"), Config.DOT_CHARSET);
        WriteStats stats = new WriteStats(tables);
        DotFormatter.getInstance().writeRealRelationships(db, tables, true, showDetailedTables, stats, out, outputDir);
        boolean hasRealRelationships = stats.getNumTablesWritten() > 0 || stats.getNumViewsWritten() > 0;
        out.close();

        if (hasRealRelationships) {
            // real relationships exist so generate the 'big' form of the relationships .dot file
            progressListener.graphingSummaryProgressed();
            out = new LineWriter(new File(summaryDir, dotBaseFilespec + ".real.large.dot"), Config.DOT_CHARSET);
            DotFormatter.getInstance().writeRealRelationships(db, tables, false, showDetailedTables, stats, out, outputDir);
            out.close();
        }

        // getting implied constraints has a side-effect of associating the parent/child tables, so don't do it
        // here unless they want that behavior
        List<ImpliedForeignKeyConstraint> impliedConstraints = null;
        if (includeImpliedConstraints)
            impliedConstraints = DbAnalyzer.getImpliedConstraints(tables);
        else
            impliedConstraints = new ArrayList<ImpliedForeignKeyConstraint>();

        List<Table> orphans = DbAnalyzer.getOrphans(tables);
        config.setHasOrphans(!orphans.isEmpty() && Dot.getInstance().isValid());
        config.setHasRoutines(!db.getRoutines().isEmpty());

        progressListener.graphingSummaryProgressed();

        File impliedDotFile = new File(summaryDir, dotBaseFilespec + ".implied.compact.dot");
        out = new LineWriter(impliedDotFile, Config.DOT_CHARSET);
        boolean hasImplied = DotFormatter.getInstance().writeAllRelationships(db, tables, true, showDetailedTables, stats, out, outputDir);

        Set<TableColumn> excludedColumns = stats.getExcludedColumns();
        out.close();
        if (hasImplied) {
            impliedDotFile = new File(summaryDir, dotBaseFilespec + ".implied.large.dot");
            out = new LineWriter(impliedDotFile, Config.DOT_CHARSET);
            DotFormatter.getInstance().writeAllRelationships(db, tables, false, showDetailedTables, stats, out, outputDir);
            out.close();
        } else {
            impliedDotFile.delete();
        }

        HtmlRelationshipsPage.getInstance().write(db, summaryDir, dotBaseFilespec, hasRealRelationships, hasImplied, excludedColumns,
                progressListener, outputDir);

        progressListener.graphingSummaryProgressed();

        dotBaseFilespec = "utilities";
        File orphansDir = new File(outputDir, "diagrams/orphans");
        orphansDir.mkdirs();
        HtmlOrphansPage.getInstance().write(db, orphans, orphansDir, outputDir);
        out.close();

        progressListener.graphingSummaryProgressed();

        HtmlMainIndexPage.getInstance().write(db, tables, db.getRemoteTables(), outputDir);

        progressListener.graphingSummaryProgressed();

        List<ForeignKeyConstraint> constraints = DbAnalyzer.getForeignKeyConstraints(tables);
        HtmlConstraintsPage constraintIndexFormatter = HtmlConstraintsPage.getInstance();
        constraintIndexFormatter.write(db, constraints, tables, outputDir);

        progressListener.graphingSummaryProgressed();

        HtmlAnomaliesPage.getInstance().write(db, tables, impliedConstraints, outputDir);

        progressListener.graphingSummaryProgressed();

        for (HtmlColumnsPage.ColumnInfo columnInfo : HtmlColumnsPage.getInstance().getColumnInfos().values()) {
            HtmlColumnsPage.getInstance().write(db, tables, columnInfo, outputDir);
        }

        progressListener.graphingSummaryProgressed();

        out = new LineWriter(new File(outputDir, "routines.html"), 16 * 1024, config.getCharset());
        HtmlRoutinesPage.getInstance().write(db, out);
        out.close();

        // create detailed diagrams

        duration = progressListener.startedGraphingDetails();

        logger.info("Completed summary in " + duration / 1000 + " seconds");
        logger.info("Writing/diagramming details");

        generateTables(progressListener, outputDir, db, tables, stats);
        HtmlComponentPage.getInstance().write(db, tables, outputDir);
    }

    /**
     * This method is responsible to copy layout folder to destination directory and not copy template .html files
     * @param outputDir
     * @throws IOException
     */
    private void prepareLayoutFiles(File outputDir) throws IOException {
        URL url = getClass().getResource("/layout");
        File directory = new File(url.getPath());

        IOFileFilter notHtmlFilter = FileFilterUtils.notFileFilter(FileFilterUtils.suffixFileFilter(".html"));
        FileFilter filter = FileFilterUtils.and(notHtmlFilter);
        //cleanDirectory(outputDir,"/diagrams");
        //cleanDirectory(outputDir,"/tables");
        ResourceWriter.copyResources(url, outputDir, filter);
    }

    private List<String> getPopulatedSchemas(DatabaseMetaData meta, String schemaSpec, boolean isCatalog) throws SQLException {
        List<String> populatedSchemas;

        if ((!isCatalog && meta.supportsSchemasInTableDefinitions()) ||
             (isCatalog && meta.supportsCatalogsInTableDefinitions())) {
            Pattern schemaRegex = Pattern.compile(schemaSpec);

            populatedSchemas = DbAnalyzer.getPopulatedSchemas(meta, schemaSpec, isCatalog);
            Iterator<String> iter = populatedSchemas.iterator();
            while (iter.hasNext()) {
                String schema = iter.next();
                if (!schemaRegex.matcher(schema).matches()) {
                    if (fineEnabled) {
                        logger.fine("Excluding schema " + schema +
                                    ": doesn't match + \"" + schemaRegex + '"');
                    }
                    iter.remove(); // remove those that we're not supposed to analyze
                } else {
                    if (fineEnabled) {
                        logger.fine("Including schema " + schema +
                                    ": matches + \"" + schemaRegex + '"');
                    }
                }
            }
        } else {
            populatedSchemas = new ArrayList<String>();
        }

        return populatedSchemas;
    }
    private Connection getConnection(Config config) throws InvalidConfigurationException, IOException {

        Properties properties = config.determineDbProperties(config.getDbType());

        ConnectionURLBuilder urlBuilder = new ConnectionURLBuilder(config, properties);
        if (config.getDb() == null)
            config.setDb(urlBuilder.getConnectionURL());

        String driverClass = properties.getProperty("driver");
        String driverPath = properties.getProperty("driverPath");
        if (driverPath == null)
            driverPath = "";
        if (config.getDriverPath() != null)
            driverPath = config.getDriverPath() + File.pathSeparator + driverPath;

        DbDriverLoader driverLoader = new DbDriverLoader();
        return driverLoader.getConnection(config, urlBuilder.getConnectionURL(), driverClass, driverPath);
	}

    private void generateTables(ProgressListener progressListener, File outputDir, Database db, Collection<Table> tables, WriteStats stats) throws IOException {
        HtmlTablePage tableFormatter = HtmlTablePage.getInstance();
        for (Table table : tables) {
            progressListener.graphingDetailsProgressed(table);
            if (fineEnabled)
                logger.fine("Writing details of " + table.getName());

            tableFormatter.write(db, table, outputDir, stats);
        }
    }

    private void cleanDirectory(File outputDir, String dirName) {
        File diagramDirectory = new File(outputDir.getPath()+dirName);
        if (diagramDirectory.exists()) {
            FileUtils.deleteQuietly(diagramDirectory);
            diagramDirectory.mkdir();
        }
    }

    /**
     * dumpNoDataMessage
     *
     * @param schema String
     * @param user String
     * @param meta DatabaseMetaData
     */
    private static void dumpNoTablesMessage(String schema, String user, DatabaseMetaData meta, boolean specifiedInclusions) throws SQLException {
        System.out.println();
        System.out.println();
        System.out.println("No tables or views were found in schema '" + schema + "'.");
        List<String> schemas = null;
        Exception failure = null;
        try {
            schemas = DbAnalyzer.getSchemas(meta);
        } catch (SQLException exc) {
            failure = exc;
        } catch (RuntimeException exc) {
            failure = exc;
        }

        if (schemas == null) {
            System.out.println("The user you specified (" + user + ')');
            System.out.println("  might not have rights to read the database metadata.");
            System.out.flush();
            if (failure != null)    // to appease the compiler
                failure.printStackTrace();
            return;
        } else if (schema == null || schemas.contains(schema)) {
            System.out.println("The schema exists in the database, but the user you specified (" + user + ')');
            System.out.println("  might not have rights to read its contents.");
            if (specifiedInclusions) {
                System.out.println("Another possibility is that the regular expression that you specified");
                System.out.println("  for what to include (via -i) didn't match any tables.");
            }
        } else {
            System.out.println("The schema does not exist in the database.");
            System.out.println("Make sure that you specify a valid schema with the -s option and that");
            System.out.println("  the user specified (" + user + ") can read from the schema.");
            System.out.println("Note that schema names are usually case sensitive.");
        }
        System.out.println();
        boolean plural = schemas.size() != 1;
        System.out.println(schemas.size() + " schema" + (plural ? "s" : "") + " exist" + (plural ? "" : "s") + " in this database.");
        System.out.println("Some of these \"schemas\" may be users or system schemas.");
        System.out.println();
        for (String unknown : schemas) {
            System.out.print(unknown + " ");
        }

        System.out.println();
        List<String> populatedSchemas = DbAnalyzer.getPopulatedSchemas(meta);
        if (populatedSchemas.isEmpty()) {
            System.out.println("Unable to determine if any of the schemas contain tables/views");
        } else {
            System.out.println("These schemas contain tables/views that user '" + user + "' can see:");
            System.out.println();
            for (String populated : populatedSchemas) {
                System.out.print(" " + populated);
            }
        }
    }

    /**
     * Currently very DB2-specific
     * @param recursiveConstraints List
     * @param schema String
     * @param out LineWriter
     * @throws IOException
     */
    /* we'll eventually want to put this functionality back in with a
     * database independent implementation
    private static void writeRemoveRecursiveConstraintsSql(List recursiveConstraints, String schema, LineWriter out) throws IOException {
        for (Iterator iter = recursiveConstraints.iterator(); iter.hasNext(); ) {
            ForeignKeyConstraint constraint = (ForeignKeyConstraint)iter.next();
            out.writeln("ALTER TABLE " + schema + "." + constraint.getChildTable() + " DROP CONSTRAINT " + constraint.getName() + ";");
        }
    }
    */

    /**
     * Currently very DB2-specific
     * @param recursiveConstraints List
     * @param schema String
     * @param out LineWriter
     * @throws IOException
     */
    /* we'll eventually want to put this functionality back in with a
     * database independent implementation
    private static void writeRestoreRecursiveConstraintsSql(List recursiveConstraints, String schema, LineWriter out) throws IOException {
        Map ruleTextMapping = new HashMap();
        ruleTextMapping.put(new Character('C'), "CASCADE");
        ruleTextMapping.put(new Character('A'), "NO ACTION");
        ruleTextMapping.put(new Character('N'), "NO ACTION"); // Oracle
        ruleTextMapping.put(new Character('R'), "RESTRICT");
        ruleTextMapping.put(new Character('S'), "SET NULL");  // Oracle

        for (Iterator iter = recursiveConstraints.iterator(); iter.hasNext(); ) {
            ForeignKeyConstraint constraint = (ForeignKeyConstraint)iter.next();
            out.write("ALTER TABLE \"" + schema + "\".\"" + constraint.getChildTable() + "\" ADD CONSTRAINT \"" + constraint.getName() + "\"");
            StringBuffer buf = new StringBuffer();
            for (Iterator columnIter = constraint.getChildColumns().iterator(); columnIter.hasNext(); ) {
                buf.append("\"");
                buf.append(columnIter.next());
                buf.append("\"");
                if (columnIter.hasNext())
                    buf.append(",");
            }
            out.write(" FOREIGN KEY (" + buf.toString() + ")");
            out.write(" REFERENCES \"" + schema + "\".\"" + constraint.getParentTable() + "\"");
            buf = new StringBuffer();
            for (Iterator columnIter = constraint.getParentColumns().iterator(); columnIter.hasNext(); ) {
                buf.append("\"");
                buf.append(columnIter.next());
                buf.append("\"");
                if (columnIter.hasNext())
                    buf.append(",");
            }
            out.write(" (" + buf.toString() + ")");
            out.write(" ON DELETE ");
            out.write(ruleTextMapping.get(new Character(constraint.getDeleteRule())).toString());
            out.write(" ON UPDATE ");
            out.write(ruleTextMapping.get(new Character(constraint.getUpdateRule())).toString());
            out.writeln(";");
        }
    }
    */

    static void yankParam(List<String> args, String paramId) {
        int paramIndex = args.indexOf(paramId);
        if (paramIndex >= 0) {
            args.remove(paramIndex);
            args.remove(paramIndex);
        }
    }
}<|MERGE_RESOLUTION|>--- conflicted
+++ resolved
@@ -177,20 +177,7 @@
                     throw new IOException("Failed to create directory '" + outputDir + "'");
                 }
             }
-
-<<<<<<< HEAD
-            if (config.getRemainingParameters().size() != 0) {
-                StringBuilder msg = new StringBuilder("Unrecognized option(s):");
-                for (String remnant : config.getRemainingParameters())
-                    msg.append(" " + remnant);
-                logger.warning(msg.toString());
-            }
-
-            Connection connection = getConnection(config);
-            Properties properties = config.determineDbProperties(config.getDbType());
-            ConnectionURLBuilder urlBuilder = new ConnectionURLBuilder(config, properties);
-            DatabaseMetaData meta = connection.getMetaData();
-=======
+          
             List<String> schemas = config.getSchemas();
             if (schemas != null) {
                 List<String> args = config.asList();
@@ -204,8 +191,7 @@
                 MultipleSchemaAnalyzer.getInstance().analyze(dbName, schemas, args, config);
                 return null;
             }
-
->>>>>>> bf467708
+          
             String dbName = config.getDb();
             String schema = config.getSchema();
 
