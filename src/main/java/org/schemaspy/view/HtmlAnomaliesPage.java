/*
 * This file is a part of the SchemaSpy project (http://schemaspy.org).
 * Copyright (C) 2004, 2005, 2006, 2007, 2008, 2009, 2010, 2011, 2014 John Currier
 *
 * SchemaSpy is free software; you can redistribute it and/or
 * modify it under the terms of the GNU Lesser General Public
 * License as published by the Free Software Foundation; either
 * version 2.1 of the License, or (at your option) any later version.
 *
 * SchemaSpy is distributed in the hope that it will be useful,
 * but WITHOUT ANY WARRANTY; without even the implied warranty of
 * MERCHANTABILITY or FITNESS FOR A PARTICULAR PURPOSE.  See the GNU
 * Lesser General Public License for more details.
 *
 * You should have received a copy of the GNU Lesser General Public
 * License along with this library; if not, write to the Free Software
 * Foundation, Inc., 51 Franklin Street, Fifth Floor, Boston, MA  02110-1301  USA
 */
package org.schemaspy.view;

import java.io.File;
import java.io.IOException;
import java.util.Collection;
import java.util.HashMap;
import java.util.HashSet;
import java.util.List;
import java.util.stream.Collectors;

import org.schemaspy.DbAnalyzer;
import org.schemaspy.model.Database;
import org.schemaspy.model.ForeignKeyConstraint;
import org.schemaspy.model.Table;
import org.schemaspy.model.TableColumn;

/**
 * This page lists all of the 'things that might not be quite right'
 * about the schema.
 *
 * @author John Currier
 */
public class HtmlAnomaliesPage extends HtmlFormatter {
    private static HtmlAnomaliesPage instance = new HtmlAnomaliesPage();

    /**
     * Singleton: Don't allow instantiation
     */
    private HtmlAnomaliesPage() {
    }

    /**
     * Singleton accessor
     *
     * @return the singleton instance
     */
    public static HtmlAnomaliesPage getInstance() {
        return instance;
    }

    public void write(Database database, Collection<Table> tables, List<? extends ForeignKeyConstraint> impliedConstraints, File outputDir) throws IOException {
        HashMap<String, Object> scopes = new HashMap<String, Object>();
        List<Table> unIndexedTables = DbAnalyzer.getTablesWithoutIndexes(new HashSet<Table>(tables));
        List<ForeignKeyConstraint> impliedConstraintColumns = impliedConstraints.stream().filter(c -> !c.getChildTable().isView()).collect(Collectors.toList());
        List<Table> oneColumnTables = DbAnalyzer.getTablesWithOneColumn(tables).stream().filter(t -> !t.isView()).collect(Collectors.toList());
        List<Table> incrementingColumnNames =  DbAnalyzer.getTablesWithIncrementingColumnNames(tables).stream().filter(t -> !t.isView()).collect(Collectors.toList());
        List<TableColumn> uniqueNullables = DbAnalyzer.getDefaultNullStringColumns(new HashSet<Table>(tables));

        scopes.put("displayNumRows", (displayNumRows ? new Object() : null));
        scopes.put("impliedConstraints", impliedConstraintColumns);
        scopes.put("unIndexedTables", unIndexedTables);
        scopes.put("oneColumnTables", oneColumnTables);
        scopes.put("incrementingColumnNames", incrementingColumnNames);
        scopes.put("uniqueNullables", uniqueNullables);

<<<<<<< HEAD
        MustacheWriter mw = new MustacheWriter( outputDir, scopes, getPathToRoot(), database.getName());
        mw.write("anomalies.html", "anomalies.html", "anomalies.js");
=======
        MustacheWriter mw = new MustacheWriter( outputDir, scopes, getPathToRoot(), database.getName(), false);
        mw.write("layout/anomalies.html", "anomalies.html", "anomalies.js");
>>>>>>> c7741d93
    }

    @Override
    protected boolean isAnomaliesPage() {
        return true;
    }
}<|MERGE_RESOLUTION|>--- conflicted
+++ resolved
@@ -71,13 +71,8 @@
         scopes.put("incrementingColumnNames", incrementingColumnNames);
         scopes.put("uniqueNullables", uniqueNullables);
 
-<<<<<<< HEAD
-        MustacheWriter mw = new MustacheWriter( outputDir, scopes, getPathToRoot(), database.getName());
+        MustacheWriter mw = new MustacheWriter( outputDir, scopes, getPathToRoot(), database.getName(), false);
         mw.write("anomalies.html", "anomalies.html", "anomalies.js");
-=======
-        MustacheWriter mw = new MustacheWriter( outputDir, scopes, getPathToRoot(), database.getName(), false);
-        mw.write("layout/anomalies.html", "anomalies.html", "anomalies.js");
->>>>>>> c7741d93
     }
 
     @Override
