--- conflicted
+++ resolved
@@ -64,13 +64,8 @@
         scopes.put("tables", mustacheTables);
         scopes.put("database", database);
 
-<<<<<<< HEAD
-        MustacheWriter mw = new MustacheWriter(outputDir, scopes, "", database.getName());
+        MustacheWriter mw = new MustacheWriter(outputDir, scopes, "", database.getName(), false);
         mw.write("components.html", "components.html", "components.js");
-=======
-        MustacheWriter mw = new MustacheWriter(outputDir, scopes, "", database.getName(), false);
-        mw.write("layout/components.html", "components.html", "components.js");
->>>>>>> c7741d93
     }
 
 
